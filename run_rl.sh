set -x
source .env

uv run ray stop
<<<<<<< HEAD
CUDA_VISIBLE_DEVICES=0,1,3,4,5,6,7 uv run ray start --head --port 6380 --num-gpus 7 --num-cpus 64
=======
uv run ray start --head --port 6380 --num-gpus 8 --num-cpus 32
>>>>>>> f2837948

uv run ray job submit --address="http://127.0.0.1:8265" \
  --runtime-env-json='{"setup_commands": ["pip install openrlhf[vllm]"], "env_vars": {"CUDA_LAUNCH_BLOCKING": "1"}}' \
  --working-dir . \
  -- python -m openrlhf.cli.train_ppo_ray \
  --ref_num_nodes 1 \
  --ref_num_gpus_per_node 1 \
  --actor_num_nodes 1 \
<<<<<<< HEAD
  --actor_num_gpus_per_node 1 \
  --vllm_num_engines 1 \
  --vllm_tensor_parallel_size 1 \
  --pretrain deepseek-ai/DeepSeek-R1-Distill-Qwen-1.5B \
  --save_path checkpoint/bash_testing \
  --micro_train_batch_size 1 \
  --train_batch_size 1 \
  --micro_rollout_batch_size 1 \
  --rollout_batch_size 1 \
  --n_samples_per_prompt 3 \
  --max_samples 10000 \
  --max_epochs 3 \
  --prompt_max_len 256 \
  --generate_max_len 256 \
=======
  --actor_num_gpus_per_node 4 \
  --vllm_num_engines 2 \
  --vllm_tensor_parallel_size 1 \
  --pretrain Qwen/Qwen2.5-7B-Instruct \
  --save_path checkpoint/dummy_rl \
  --micro_train_batch_size 1 \
  --train_batch_size 4 \
  --micro_rollout_batch_size 4 \
  --rollout_batch_size 4 \
  --n_samples_per_prompt 3 \
  --max_samples 10000 \
  --max_epochs 3 \
  --prompt_max_len 16384 \
  --generate_max_len 4096 \
>>>>>>> f2837948
  --zero_stage 3 \
  --bf16 \
  --actor_learning_rate 1e-6 \
  --critic_learning_rate 1e-5 \
  --init_kl_coef 0.01 \
  --prompt_data bashbenchtasks.json \
  --input_key problem_statement \
  --apply_chat_template \
  --normalize_reward \
  --packing_samples \
  --adam_offload \
  --flash_attn \
  --gradient_checkpointing \
  --use_wandb $WANDB_API_KEY \
  --wandb_project bash_bench_rl \
  --advantage_estimator grpo \
  --env_file bash_bench_env \
  --env_class BashBenchEnv \

# the following relationship should be verified:
# micro_train_batch_size * gradient_accumulation_steps * actor num_nodes == train_batch_size
# rollout_batch_size % vllm_num_engines == 0<|MERGE_RESOLUTION|>--- conflicted
+++ resolved
@@ -2,11 +2,7 @@
 source .env
 
 uv run ray stop
-<<<<<<< HEAD
 CUDA_VISIBLE_DEVICES=0,1,3,4,5,6,7 uv run ray start --head --port 6380 --num-gpus 7 --num-cpus 64
-=======
-uv run ray start --head --port 6380 --num-gpus 8 --num-cpus 32
->>>>>>> f2837948
 
 uv run ray job submit --address="http://127.0.0.1:8265" \
   --runtime-env-json='{"setup_commands": ["pip install openrlhf[vllm]"], "env_vars": {"CUDA_LAUNCH_BLOCKING": "1"}}' \
@@ -15,7 +11,6 @@
   --ref_num_nodes 1 \
   --ref_num_gpus_per_node 1 \
   --actor_num_nodes 1 \
-<<<<<<< HEAD
   --actor_num_gpus_per_node 1 \
   --vllm_num_engines 1 \
   --vllm_tensor_parallel_size 1 \
@@ -28,24 +23,8 @@
   --n_samples_per_prompt 3 \
   --max_samples 10000 \
   --max_epochs 3 \
-  --prompt_max_len 256 \
-  --generate_max_len 256 \
-=======
-  --actor_num_gpus_per_node 4 \
-  --vllm_num_engines 2 \
-  --vllm_tensor_parallel_size 1 \
-  --pretrain Qwen/Qwen2.5-7B-Instruct \
-  --save_path checkpoint/dummy_rl \
-  --micro_train_batch_size 1 \
-  --train_batch_size 4 \
-  --micro_rollout_batch_size 4 \
-  --rollout_batch_size 4 \
-  --n_samples_per_prompt 3 \
-  --max_samples 10000 \
-  --max_epochs 3 \
   --prompt_max_len 16384 \
   --generate_max_len 4096 \
->>>>>>> f2837948
   --zero_stage 3 \
   --bf16 \
   --actor_learning_rate 1e-6 \
